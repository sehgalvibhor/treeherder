--- conflicted
+++ resolved
@@ -6,7 +6,6 @@
 
 from django.conf import settings
 from django.core.management import call_command
-
 
 def pytest_sessionstart(session):
     """
@@ -97,7 +96,6 @@
         cache.set(prefix_counter_cache_key, key_prefix_counter)
     cache.key_prefix = "t{0}".format(key_prefix_counter)
 
-<<<<<<< HEAD
 
 @pytest.fixture()
 def jm():
@@ -176,10 +174,9 @@
         contenttype="objectstore",
         host="localhost",
     )
-=======
+
 @pytest.fixture(scope='session')
 def sample_data():
     """Returns a SampleData() object"""
     from sampledata import SampleData
-    return SampleData()
->>>>>>> 882ce71b
+    return SampleData()