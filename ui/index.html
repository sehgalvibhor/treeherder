    <!DOCTYPE html>
    <html ng-app="treeherder">
    <head>
        <title ng-bind="repoName"></title>
        <meta name="viewport" content="width=device-width, initial-scale=1.0">
        <meta http-equiv="Content-Type" content="text/html; charset=UTF-8">
        <meta http-equiv="X-UA-Compatible" content="IE=Edge">
        <!-- Bootstrap -->
        <link href="css/bootstrap.css" rel="stylesheet" media="screen">
        <link href="css/treeherder.css" rel="stylesheet" media="screen">
        <link href="css/persona-buttons.css" rel="stylesheet" media="screen">

    </head>
    <body ng-controller="MainCtrl">
        <th-global-top-nav-panel></th-global-top-nav-panel>
        <div class="th-content">

            <span class="th-view-content" ng-cloak>
                <div class="alert"
                     ng-bind="statusMsg"
                     ng-show="statusMsg"
                     ng-class="{'alert-success': (statusColor=='green'), 'alert-error': (statusColor=='red')}">
                </div>
                <ng-view ></ng-view>
            </span>

        </div>

        <!-- Footer -->
        <div class="nav navbar navbar-default navbar-fixed-bottom" ng-show="selectedJob">
            <resizable-panel></resizable-panel>
            <div ng-include src="'plugins/pluginpanel.html'"></div>
        </div>

        <script src="vendor/angular/angular.js"></script>
        <script src="vendor/angular/angular-route.js"></script>
        <script src="vendor/angular/angular-resource.js"></script>
        <script src="vendor/angular/angular-cookies.js"></script>
        <script src="vendor/ui-bootstrap-tpls-0.10.0.min.js"></script>
        <script src="vendor/jquery-2.0.3.js"></script>
        <script src="vendor/bootstrap.js"></script>
        <script src="vendor/angular/angular-sanitize.min.js"></script>
        <script src="vendor/socket.io.js"></script>
        <script src="vendor/angular-local-storage.min.js"></script>
        <script src="vendor/underscore-min.js"></script>
        <script src="js/config/local.conf.js"></script>
        <script src="js/app.js"></script>
        <script src="js/providers.js"></script>
        <script src="js/directives.js"></script>
        <script src="js/services/main.js"></script>
        <script src="js/services/jobfilters.js"></script>
        <script src="js/services/models/repository.js"></script>
        <script src="js/services/models/resultsets.js"></script>
        <script src="js/controllers/main.js"></script>
        <script src="js/controllers/repository.js"></script>
        <script src="js/controllers/filters.js"></script>
        <script src="js/controllers/jobs.js"></script>
        <script src="js/controllers/machines.js"></script>
        <script src="js/controllers/timeline.js"></script>
        <script src="plugins/controller.js"></script>
        <script src="plugins/notes/controller.js"></script>
        <script src="plugins/tinderbox/controller.js"></script>
        <script src="plugins/open_bugs_suggestions/controller.js"></script>
        <script src="plugins/closed_bugs_suggestions/controller.js"></script>
        <script src="js/filters.js"></script>
        <script src="vendor/Config.js"></script>
<<<<<<< HEAD

<!-- Clone targets -->

<!-- Clone target for each revision -->
<script type="'text/ng-template'" id="revisionsClone.html">

    <li>
        <span class="revision">
            <a href="{{revisionUrl}}" target="_blank">{{revision}}</a>
            <span title="{{name}}: {{email}}">{{name}}</span>
            <span title="{{comments}}"><em>"{{comments}}"</em></span>
        </span>
    </li>

</script>

<!-- Clone target for each result set -->
<script type="'text/ng-template'" id="resultsetClone.html">
    <div class="clearfix"></div>
    <div class="row result-set">
        <span style="display:none;" class="revision-list">
            <ul class="list-unstyled"></ul>
        </span>
        <span class="col-xs-12 job-list-nopad">
            <table class="table-hover"></table>
        </span>
    </div>
</script>
<!-- Clone target for each platform -->
<script type="'text/ng-template'" id="platformClone.html">
    <td class="col-xs-2 platform">
        <span>{{ name }} {{ option }}</span>
    </td>
</script>

<!-- Table column for jobs -->
<script type="'text/ng-template'" id="jobTdClone.html">
    <td class="col-xs-10"></td>
</script>

<!-- Start span for job groups -->
<script type="'text/ng-template'" id="jobGroupBeginClone.html">
    <span style="margin-right:2px;" class="platform-group">
        <span class="disabled job-group" title="{{ name }}">{{ symbol }}(</span>
    </span>
</script>
<!-- Close span for job groups -->
<script type="'text/ng-template'" id="jobGroupEndClone.html">
    <span class="job-group-r-paren">)</span>
</script>

<!-- Job Btn span -->
<script type="'text/ng-template'" id="jobBtnClone.html">
    <span style="margin-right:1px;" class="btn job-btn btn-xs {{ btnClass }}" data-jmkey="{{ key }}" title="{{ title }}">{{ value }}</span>
</script>


=======
        <script src="https://login.persona.org/include.js"></script>
>>>>>>> ea9c3b46
    </body>
</html><|MERGE_RESOLUTION|>--- conflicted
+++ resolved
@@ -64,7 +64,7 @@
         <script src="plugins/closed_bugs_suggestions/controller.js"></script>
         <script src="js/filters.js"></script>
         <script src="vendor/Config.js"></script>
-<<<<<<< HEAD
+        <script src="https://login.persona.org/include.js"></script>
 
 <!-- Clone targets -->
 
@@ -122,8 +122,5 @@
 </script>
 
 
-=======
-        <script src="https://login.persona.org/include.js"></script>
->>>>>>> ea9c3b46
     </body>
 </html>