'use strict';

treeherder.factory('ThResultSetModel',
                   function($rootScope, $location, thResultSets, thSocket,
                            ThJobModel, thEvents, thAggregateIds, ThLog,
                            thNotify) {

    var $log = new ThLog("ThResultSetModel");

   /******
    * Handle updating the resultset datamodel based on a queue of jobs
    * and resultsets.
    *
    * manages:
    *     resultset array
    *     socket messages
    *     resultset queue
    *     resultset map
    *     job queue
    *     job map
    */

    // the primary data model
    var repositories = {};

    var updateQueueInterval = 10000;

    var addRepository = function(repoName){
        //Initialize a new repository in the repositories structure
        var locationSearch = _.clone($location.search());
        $log.debug("locationSearch", locationSearch);

        if(_.isEmpty(repositories[repoName]) ||
           !_.isEqual(locationSearch, repositories[repoName].search)){
            $log.debug(
                "fetching new resultset list with parameters:",
                locationSearch
                );

            repositories[repoName] = {

                name:repoName,

                //This is set to the id of the last resultset loaded
                //and used as the offset in paging
                rsOffsetId:0,

                // queues of updates that have come over socket.io.
                // Processed at intervals
                jobUpdateQueue:[],
                rsUpdateQueue:[],

                lastJobElSelected:{},
                lastJobObjSelected:{},

                // maps to help finding objects to update/add
                rsMap:{},
                jobMap:{},
                jobMapOldestId:null,
                rsMapOldestTimestamp:null,
                resultSets:[],

                // this is "watchable" by the controller now to update its scope.
                loadingStatus: {
                    appending: false,
                    prepending: false
                },
                search: locationSearch
            };

            // Add a connect listener
            thSocket.on('connect',function() {
                // subscribe to all the events for this repo
                thSocket.emit('subscribe', repoName);
                });

            //Set up job update queue
            setInterval(
                _.bind(processUpdateQueues, $rootScope, repoName),
                updateQueueInterval
                );

            //Set up the socket listener
            thSocket.on(
                "job",
                _.bind(processSocketData, $rootScope, repoName)
                );
        }
    };

    var processSocketData = function(repoName, data){
        /******
         * Process a new ``job`` event notification.
         * Check the job's ``result_set_id``.  If the id belongs to a resulset
         * we already have in memory, add it to the ``jobUpdateQueue``.  If
         * not, then check if the ``resultset_id`` is newer or older than the
         * oldest rs_id we have in memory.  If it's newer, then add the
         * ``resultset_id`` to ``rsUpdateQueue``.
         *
         * So basically, if we see a job belonging to a newer resultset we
         * don't yet have loaded, then add it to the list of resultsets to
         * fetch.  Fetching a resultset also gets all its jobs, so we don't
         * need to add it to the ``jobUpdateQueue``.
         */
        if (data.branch === repoName) {
            if (data.resultset.push_timestamp >= repositories[repoName].rsMapOldestTimestamp &&
                isInResultSetRange(repoName, data.resultset.push_timestamp)) {

                // we want to load this job, one way or another
                if (repositories[repoName].rsMap[data.resultset.id]) {
                    // we already have this resultset loaded, so queue the job
                    repositories[repoName].jobUpdateQueue.push(data.id);
                } else {
                    // we haven't loaded this resultset yet, so queue it
                    if (repositories[repoName].rsUpdateQueue.indexOf(data.resultset.id) < 0) {
                        repositories[repoName].rsUpdateQueue.push(data.resultset.id);
                    }
                }
            }
        }
    };

    var getJobMapKey = function(job) {
        //Build string key for jobMap entires
        return 'key' + job.id;
    };

    var getSelectedJob = function(repoName){
        return { el:repositories[repoName].lastJobElSelected,
                 job:repositories[repoName].lastJobObjSelected };
    };

    var setSelectedJob = function(
        repoName, lastJobElSelected, lastJobObjSelected){

        repositories[repoName].lastJobElSelected = lastJobElSelected;
        repositories[repoName].lastJobObjSelected = lastJobObjSelected;
    };

    var getPlatformKey = function(name, option){
        var key = name;
        if(option !== undefined){
            key += option;
        }
        return key;
    };

    /******
     * Build the Job and Resultset object mappings to make it faster and
     * easier to find and update jobs and resultsets
     *
     * @param data The array of resultsets to map.
     */
    var mapResultSets = function(repoName, data) {

        for (var rs_i = 0; rs_i < data.length; rs_i++) {
            var rs_obj = data[rs_i];
            // make a watch-able revisions array
            rs_obj.revisions = [];

            var rsMapElement = {
                rs_obj: rs_obj,
                platforms: {}
            };
            repositories[repoName].rsMap[rs_obj.id] = rsMapElement;

            // keep track of the oldest push_timestamp, so we don't auto-fetch resultsets
            // that are out of the range we care about.
            if ( !repositories[repoName].rsMapOldestTimestamp ||
                 (repositories[repoName].rsMapOldestTimestamp > rs_obj.push_timestamp)) {
                repositories[repoName].rsMapOldestTimestamp = rs_obj.push_timestamp;
            }

            //Keep track of the last resultset id for paging
            var resultsetId = parseInt(rs_obj.id, 10);
            if( (resultsetId < repositories[repoName].rsOffsetId) ||
                (repositories[repoName].rsOffsetId === 0) ){
                repositories[repoName].rsOffsetId = resultsetId;
            }

            // platforms
            for (var pl_i = 0; pl_i < rs_obj.platforms.length; pl_i++) {
                var pl_obj = rs_obj.platforms[pl_i];

                var plMapElement = {
                    pl_obj: pl_obj,
                    parent: repositories[repoName].rsMap[rs_obj.id],
                    groups: {}
                };
                var platformKey = getPlatformKey(pl_obj.name, pl_obj.option);
                repositories[repoName].rsMap[rs_obj.id].platforms[platformKey] = plMapElement;

                // groups
                for (var gp_i = 0; gp_i < pl_obj.groups.length; gp_i++) {
                    var gr_obj = pl_obj.groups[gp_i];

                    var grMapElement = {
                        grp_obj: gr_obj,
                        parent: plMapElement,
                        jobs: {}
                    };
                    plMapElement.groups[gr_obj.name] = grMapElement;

                    // jobs
                    for (var j_i = 0; j_i < gr_obj.jobs.length; j_i++) {
                        var job_obj = gr_obj.jobs[j_i];
                        var key = getJobMapKey(job_obj);

                        var jobMapElement = {
                            job_obj: job_obj,
                            parent: grMapElement
                        };
                        grMapElement.jobs[key] = jobMapElement;
                        repositories[repoName].jobMap[key] = jobMapElement;

                        // track oldest job id
                        if (!repositories[repoName].jobMapOldestId ||
                            (repositories[repoName].jobMapOldestId > job_obj.id)) {
                            repositories[repoName].jobMapOldestId = job_obj.id;
                        }
                    }
                }
            }
        }

        repositories[repoName].resultSets.sort(rsCompare);

        $log.debug("oldest job: ", repositories[repoName].jobMapOldestId);
        $log.debug("oldest result set: ", repositories[repoName].rsMapOldestTimestamp);
        $log.debug("done mapping:", repositories[repoName].rsMap);
    };

    /**
     * Sort the resultsets in place after updating the array
     */
    var rsCompare = function(a, b) {
        if (a.push_timestamp > b.push_timestamp) {
          return -1;
        }
        if (a.push_timestamp < b.push_timestamp) {
          return 1;
        }
        return 0;
    };

    /******
     * Ensure that the platform for ``newJob`` exists.  Create it if
     * necessary.  Add to the datamodel AND the map
     * @param newJob
     * @returns plMapElement
     */
    var getOrCreatePlatform = function(repoName, newJob) {
        var rsMapElement = repositories[repoName].rsMap[newJob.result_set_id];
        var platformKey = getPlatformKey(newJob.platform, newJob.platform_option);
        var plMapElement = rsMapElement.platforms[platformKey];
        if (!plMapElement) {
            // this platform wasn't in the resultset, so add it.
            $log.debug("adding new platform");

            var pl_obj = {
                name: newJob.platform,
                option: newJob.platform_option,
                groups: []
            };

            // add the new platform to the datamodel and resort
            rsMapElement.rs_obj.platforms.push(pl_obj);

            // add the new platform to the resultset map
            rsMapElement.platforms[platformKey] = {
                pl_obj: pl_obj,
                parent: rsMapElement,
                groups: {}
            };
            plMapElement = rsMapElement.platforms[platformKey];
        }
        return plMapElement;
    };

    /******
     * Ensure that the group and platform for ``newJob`` exist.
     * Create it if necessary.  Add to the datamodel AND the map
     * @param newJob
     * @returns grpMapElement
     */
    var getOrCreateGroup = function(repoName, newJob) {
        var plMapElement = getOrCreatePlatform(repoName, newJob);
        var grMapElement = plMapElement.groups[newJob.job_group_name];
        if (!grMapElement) {
            $log.debug("adding new group");
            var grp_obj = {
                symbol: newJob.job_group_symbol,
                name: newJob.job_group_name,
                jobs: []
            };

            // add the new group to the datamodel
            plMapElement.pl_obj.groups.push(grp_obj);

            // add the new group to the platform map
            plMapElement.groups[grp_obj.name] = {
                grp_obj: grp_obj,
                parent: plMapElement,
                jobs: {}
            };

            grMapElement = plMapElement.groups[newJob.job_group_name];
        }
        return grMapElement;
    };

    /******
     * Socket.io handling for new and updated jobs and resultsets
     *
     * First we fetch new resultsets.  These may contain some of the jobs
     * in the jobUpdateQueue.  So after getting the resultsets, we check
     * if any of the jobs in the queue were fetched and remove them from
     * the job queue before fetching them.
     *
     * Then we fetch the remaining jobs in a batch and add them to their
     * appropriate resultset.
     */
    var processUpdateQueues = function(repoName) {
        $log.debug("Processing update queue.  jobs: " +
            repositories[repoName].jobUpdateQueue.length +
            ", resultsets: " +
            repositories[repoName].rsUpdateQueue.length);
        // clear the ``jobUpdateQueue`` so we won't miss items that get
        // added while in the process of fetching the current queue items.
        var rsFetchList = repositories[repoName].rsUpdateQueue;
        repositories[repoName].rsUpdateQueue = [];


        var jobFetchList = repositories[repoName].jobUpdateQueue;
        repositories[repoName].jobUpdateQueue = [];

        if (rsFetchList.length > 0) {
            // fetch these resultsets in a batch and put them into the model
            $log.debug("processing the rsFetchList");
            fetchNewResultSets(repoName, rsFetchList);
        }

        if (jobFetchList.length > 0) {
            $log.debug("processing jobFetchList", jobFetchList);

            // make an ajax call to get the job details
            fetchJobs(repoName, jobFetchList);
        }
    };
    /**
     * Fetch the job objects for the ids in ``jobFetchList`` and update them
     * in the data model.
     */
    var fetchJobs = function(repoName, jobFetchList) {
<<<<<<< HEAD
        ThJobModel.get_list(repoName, {
=======
        ThJobModel.get_list({
>>>>>>> a8a39b21
            job_guid__in: jobFetchList.join()
        }).then(
            _.bind(updateJobs, $rootScope, repoName),
            function(data) {
                $log.error("Error fetching jobs: " + data);
            });
    };
    var aggregateJobPlatform = function(repoName, job, platformData){

        var resultsetId, platformName, platformOption, platformAggregateId,
            platformKey, jobUpdated, resultsetAggregateId, revision,
            jobGroups;

        jobUpdated = updateJob(repoName, job);

        //the job was not updated or added to the model, don't include it
        //in the jobsLoaded broadcast
        if(jobUpdated === false){
            return;
        }

        resultsetId = job.result_set_id;
        platformName = job.platform;
        platformOption = job.platform_option;

        if(_.isEmpty(repositories[repoName].rsMap[ resultsetId ])){
            //We don't have this resultset
            return;
        }

        platformAggregateId = thAggregateIds.getPlatformRowId(
            repoName,
            job.result_set_id,
            job.platform,
            job.platform_option
            );

        if(!platformData[platformAggregateId]){

            if(!_.isEmpty(repositories[repoName].rsMap[resultsetId])){

                revision = repositories[repoName].rsMap[resultsetId].rs_obj.revision;

                resultsetAggregateId = thAggregateIds.getResultsetTableId(
                    $rootScope.repoName, resultsetId, revision
                    );

                platformKey = getPlatformKey(platformName, platformOption);

                $log.debug("aggregateJobPlatform", repoName, resultsetId, platformKey, repositories);
                jobGroups = repositories[repoName].rsMap[resultsetId].platforms[platformKey].pl_obj.groups;
                platformData[platformAggregateId] = {
                    platformName:platformName,
                    revision:revision,
                    platformOrder:repositories[repoName].rsMap[resultsetId].rs_obj.platforms,
                    resultsetId:resultsetId,
                    resultsetAggregateId:resultsetAggregateId,
                    platformOption:platformOption,
                    jobGroups:jobGroups,
                    jobs:[]
                    };
            }
        }

        platformData[platformAggregateId].jobs.push(job);
    };

    /***
     * update resultsets and jobs with those that were in the update queue
     * @param jobList List of jobs to be placed in the data model and maps
     */
    var updateJobs = function(repoName, jobList) {

        $log.debug("number of jobs returned for add/update: ", jobList.length);

        var platformData = {};

        var jobUpdated, i;

        for (i = 0; i < jobList.length; i++) {
            aggregateJobPlatform(repoName, jobList[i], platformData);
        }

        if(!_.isEmpty(platformData)){
            $rootScope.$broadcast(thEvents.jobsLoaded, platformData);
        }
    };

    /******
     *
     * Add or update a new job.  Either we have it loaded already and the
     * status and info need to be updated.  Or we have the resultset, and
     * the job needs to be added to that resultset.
     *
     * Check the map, and update.  or add by finding the right place.
     *
     * Shape of the rsMap:
     * -------------------
     * rsMap = {
           <rs_id1>: {
               rs_obj: rs_obj,
               platforms: {
                   <pl_name1 + pl_option>: {
                       pl_obj: pl_obj,
                       groups: {
                           <grp_name1>: {
                               grp_obj: grp_obj
                           },
                           <grp_name2>: {...}
                       }
                   },
                   <pl_name2>: {...}
               },
           <rs_id2>: {...}
           }
       }
     *
     *
     * @param newJob The new job object that was just fetched which needs
     *               to be added or updated.
     */
    var updateJob = function(repoName, newJob) {

        var key = getJobMapKey(newJob);
        var loadedJobMap = repositories[repoName].jobMap[key];
        var loadedJob = loadedJobMap? loadedJobMap.job_obj: null;
        var rsMapElement = repositories[repoName].rsMap[newJob.result_set_id];

        //We don't have this resultset id yet
        if (_.isEmpty(rsMapElement)) {
            return false;
        }

        if (loadedJob) {
            $log.debug("updating existing job", loadedJob, newJob);
            _.extend(loadedJob, newJob);
        } else {
            // this job is not yet in the model or the map.  add it to both
            $log.debug("adding new job", newJob);

            var grpMapElement = getOrCreateGroup(repoName, newJob);

            // add the job mapping to the group
            grpMapElement.jobs[key] = {
                job_obj: newJob,
                parent: grpMapElement
            };
            // add the job to the datamodel
            grpMapElement.grp_obj.jobs.push(newJob);

            // add job to the jobmap
            repositories[repoName].jobMap[key] = {
                job_obj: newJob,
                parent: grpMapElement
            };

        }

        $rootScope.$broadcast(thEvents.jobUpdated, newJob);

        return true;
    };

    var prependResultSets = function(repoName, data) {
        // prepend the resultsets because they'll be newer.

        var added = [];
        for (var i = data.results.length - 1; i > -1; i--) {
            if (data.results[i].push_timestamp >= repositories[repoName].rsMapOldestTimestamp &&
                isInResultSetRange(repoName, data.results[i].push_timestamp)) {

                $log.debug("prepending resultset: ", data.results[i].id);
                repositories[repoName].resultSets.push(data.results[i]);
                added.push(data.results[i]);
            } else {
                $log.debug("not prepending.  timestamp is older");
            }
        }

        mapResultSets(repoName, added);

        repositories[repoName].loadingStatus.prepending = false;
    };

    var appendResultSets = function(repoName, data) {

        if(data.results.length > 0){


            Array.prototype.push.apply(
                repositories[repoName].resultSets, data.results
                );

            mapResultSets(repoName, data.results);

            // only set the meta-data on the first pull for a repo.
            // because this will establish ranges from then-on for auto-updates.
            if (_.isUndefined(repositories[repoName].meta)) {
                repositories[repoName].meta = data.meta;
            }
        }

        repositories[repoName].loadingStatus.appending = false;
    };

    var loadRevisions = function(repoName, resultsetId){
        var rs = repositories[repoName].rsMap[resultsetId].rs_obj;
        if (rs && rs.revisions.length === 0) {
            // these revisions have never been loaded; do so now.
            thResultSets.get(rs.revisions_uri).
                success(function(data) {

                    Array.prototype.push.apply(rs.revisions, data);
                    $rootScope.$broadcast(thEvents.revisionsLoaded, rs);

                    });
        }
    };

    /**
     * Check if ``repoName`` had a range specified in its ``meta`` data
     * and whether or not ``push_timestamp`` falls within that range.
     */
    var isInResultSetRange = function(repoName, push_timestamp) {
        var result = true;
        if (repositories[repoName]) {
            var meta = repositories[repoName].meta;
            if (_.has(meta, "push_timestamp__gte") &&
                push_timestamp < meta.push_timestamp__gte) {
                result = false;
            }
            if (_.has(meta, "push_timestamp__lte") &&
                push_timestamp > meta.push_timestamp__lte) {
                result = false;
            }
            if (_.has(meta, "push_timestamp__lt") &&
                push_timestamp >= meta.push_timestamp__lt) {
                result = false;
            }
        }

        return result;
    };

    var getResultSetsArray = function(repoName){
        // this is "watchable" for when we add new resultsets and have to
        // sort them
        return repositories[repoName].resultSets;
    };

    var getResultSetsMap = function(repoName){
        return repositories[repoName].rsMap;
    };

    var getJobMap = function(repoName){
        // this is a "watchable" for jobs
        return repositories[repoName].jobMap;
    };
    var getLoadingStatus = function(repoName){
        return repositories[repoName].loadingStatus;
    };
    var isNotLoaded = function(repoName){
        return _.isEmpty(repositories[repoName].rsMap);
    };

    var fetchNewResultSets = function(repoName, resultsetList){
        /**
         * For fetching new resultsets via the web socket queue
         * @param resultsetlist list of result set ids to fetch.
         */
        if(resultsetList.length > 0){
            repositories[repoName].loadingStatus.prepending = true;
            thResultSets.getResultSets(repoName, 0, resultsetList.length, resultsetList).
            success( _.bind(prependResultSets, $rootScope, repoName) ).
            error(function(data) {
                thNotify.send("Error retrieving job data!", "danger", true);
                $log.error(data);
                prependResultSets(repoName, []);
            });
        }
    };

    var fetchResultSets = function(repoName, count){
        /**
         * Get the next batch of resultsets based on our current offset.
         * @param count How many to fetch
         */
        repositories[repoName].loadingStatus.appending = true;
        thResultSets.getResultSets(
            repoName,
            repositories[repoName].rsOffsetId,
            count).
            success( _.bind(appendResultSets, $rootScope, repoName)).
            error(function(data) {
                thNotify.send("Error retrieving job data!", "danger", true);
                $log.error(data);
                appendResultSets(repoName, []);
            });
    };

    //Public interface
    var api = {

        addRepository: addRepository,

        loadRevisions: loadRevisions,

        getResultSetsArray: getResultSetsArray,

        getResultSetsMap: getResultSetsMap,

        getJobMap: getJobMap,

        getLoadingStatus: getLoadingStatus,

        getPlatformKey: getPlatformKey,

        getSelectedJob: getSelectedJob,

        setSelectedJob: setSelectedJob,

        isNotLoaded: isNotLoaded,

        fetchNewResultSets: fetchNewResultSets,

        fetchResultSets: fetchResultSets,

        fetchJobs: fetchJobs,

        aggregateJobPlatform: aggregateJobPlatform,

        processSocketData: processSocketData,

        processUpdateQueues: processUpdateQueues

    };

    return api;

});<|MERGE_RESOLUTION|>--- conflicted
+++ resolved
@@ -352,11 +352,7 @@
      * in the data model.
      */
     var fetchJobs = function(repoName, jobFetchList) {
-<<<<<<< HEAD
-        ThJobModel.get_list(repoName, {
-=======
         ThJobModel.get_list({
->>>>>>> a8a39b21
             job_guid__in: jobFetchList.join()
         }).then(
             _.bind(updateJobs, $rootScope, repoName),
