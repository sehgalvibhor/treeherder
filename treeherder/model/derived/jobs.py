--- conflicted
+++ resolved
@@ -881,10 +881,7 @@
                 job_id = job_id_lookup[job_guid]['id']
                 result = job_results[job_guid]
                 result_set_id = job_id_lookup[job_guid]['result_set_id']
-<<<<<<< HEAD
-=======
-
->>>>>>> cbdb2217
+
                 # Replace job_guid with id
                 log_placeholders[index][0] = job_id
 
